/* -*- Mode:C++; c-file-style:"gnu"; indent-tabs-mode:nil; -*- */
/*
 * Copyright (c) 2007 University of Washington
 * All rights reserved.
 *
 * This program is free software; you can redistribute it and/or modify
 * it under the terms of the GNU General Public License version 2 as
 * published by the Free Software Foundation;
 *
 * This program is distributed in the hope that it will be useful,
 * but WITHOUT ANY WARRANTY; without even the implied warranty of
 * MERCHANTABILITY or FITNESS FOR A PARTICULAR PURPOSE.  See the
 * GNU General Public License for more details.
 *
 * You should have received a copy of the GNU General Public License
 * along with this program; if not, write to the Free Software
 * Foundation, Inc., 59 Temple Place, Suite 330, Boston, MA  02111-1307  USA
 */

#include "ns3/debug.h"
#include "drop-tail.h"

NS_DEBUG_COMPONENT_DEFINE ("DropTailQueue");

<<<<<<< HEAD
namespace {
  int dtqDebug = 1;
}
=======
namespace ns3 {
>>>>>>> c2e3d19e

DropTailQueue::DropTailQueue () :
    m_packets (),
    m_maxPackets(DTQ_NPACKETS_MAX_DEFAULT)
{
  NS_DEBUG(
    "DropTailQueue::DropTailQueue ()")
}

DropTailQueue::DropTailQueue (TraceContainer &traceContainer) :
    m_packets(),
    m_maxPackets(DTQ_NPACKETS_MAX_DEFAULT)
{
  NS_DEBUG(
    "DropTailQueue::DropTailQueue (" << &traceContainer << ")")

  RegisterTraces(traceContainer);
}

DropTailQueue::~DropTailQueue ()
{
  NS_DEBUG(
    "DropTailQueue::~DropTailQueue ()")
}

  void 
DropTailQueue::SetMaxPackets (uint32_t npackets)
{
  NS_DEBUG(
    "DropTailQueue::SetMaxPackets (" << npackets << ")")

  m_maxPackets = npackets;
}

  uint32_t 
DropTailQueue::GetMaxPackets (void)
{
  NS_DEBUG(
    "DropTailQueue::GetMaxPackets () <= " << m_maxPackets)

  return m_maxPackets;
}

  bool 
DropTailQueue::DoEnque (const Packet& p)
{
  NS_DEBUG(
    "DropTailQueue::DoEnque (" << &p << ")")

  if (m_nPackets >= m_maxPackets)
    {
      NS_DEBUG(
        "DropTailQueue::DoEnque (): Queue full -- droppping pkt")
      Drop (p);
      return false;
    }

  m_packets.push(p);
  return true;
}

  bool
DropTailQueue::DoDeque (Packet& p)
{
  NS_DEBUG(
    "DropTailQueue::DoDeque (" << &p << ")")

  if (m_packets.empty()) 
    {
      NS_DEBUG(
        "DropTailQueue::DoDeque (): Queue empty")
      return false;
    }

  p = m_packets.front ();
  m_packets.pop ();

  NS_DEBUG(
    "DropTailQueue::DoDeque (): Popped " << &p << " <= true")

  return true;
}

}; // namespace ns3<|MERGE_RESOLUTION|>--- conflicted
+++ resolved
@@ -22,13 +22,7 @@
 
 NS_DEBUG_COMPONENT_DEFINE ("DropTailQueue");
 
-<<<<<<< HEAD
-namespace {
-  int dtqDebug = 1;
-}
-=======
 namespace ns3 {
->>>>>>> c2e3d19e
 
 DropTailQueue::DropTailQueue () :
     m_packets (),
