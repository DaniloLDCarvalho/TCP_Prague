#! /usr/bin/env python
# -*- coding: utf-8 -*-
## -*- Mode: python; py-indent-offset: 4; indent-tabs-mode: nil; coding: utf-8; -*-

# A list of C++ examples to run in order to ensure that they remain
# buildable and runnable over time.  Each tuple in the list contains
#
#     (example_name, do_run, do_valgrind_run).
#
# See test.py for more information.
cpp_examples = [
    ("lena-cqi-threshold", "True", "True"),
    ("lena-dual-stripe", "True", "True"),
    ("lena-dual-stripe --simTime=0.0 --nApartmentsX=1 --homeEnbDeploymentRatio=0.5 --nMacroEnbSites=0 --macroUeDensity=0 --nBlocks=1", "True", "True"),
    ("lena-dual-stripe --epc=1 --simTime=0.0 --nApartmentsX=1 --homeEnbDeploymentRatio=0.5 --nMacroEnbSites=0 --macroUeDensity=0 --nBlocks=1", "True", "True"),
    ("lena-dual-stripe --simTime=0.01", "True", "True"),
    ("lena-dual-stripe --epc=1 --simTime=0.01", "True", "True"),
    ("lena-dual-stripe --epc=1 --useUdp=0 --simTime=0.01", "True", "True"),
    ("lena-dual-stripe --epc=1 --fadingTrace=../../src/lte/model/fading-traces/fading_trace_EPA_3kmph.fad --simTime=0.01", "True", "True"),
    ("lena-dual-stripe --nBlocks=1  --nMacroEnbSites=0 --macroUeDensity=0 --homeEnbDeploymentRatio=1 --homeEnbActivationRatio=1 --homeUesHomeEnbRatio=2 --macroEnbTxPowerDbm=0 --simTime=0.01", "True", "True"),
    ("lena-dual-stripe --nMacroEnbSites=0 --macroUeDensity=0 --nBlocks=1 --nApartmentsX=4 --nMacroEnbSitesX=0 --homeEnbDeploymentRatio=1 --homeEnbActivationRatio=1 --macroEnbTxPowerDbm=0 --epcDl=1 --epcUl=0 --epc=1 --numBearersPerUe=4 --homeUesHomeEnbRatio=15 --simTime=0.01", "True", "True"),
    ("lena-fading", "True", "True"),
    ("lena-gtpu-tunnel", "True", "True"),
    ("lena-intercell-interference", "True", "True"),
    ("lena-pathloss-traces", "True", "True"),
    ("lena-profiling", "True", "True"),
    ("lena-profiling --simTime=1.0 --nUe=2 --nEnb=5 --nFloors=0", "True", "True"),
    ("lena-profiling --simTime=1.0 --nUe=3 --nEnb=6 --nFloors=1", "True", "True"),
    ("lena-rlc-traces", "True", "True"),
    ("lena-rem", "True", "True"),
    ("lena-rem-sector-antenna", "True", "True"),
    ("lena-simple", "True", "True"),
    ("lena-simple-epc", "True", "True"),
<<<<<<< HEAD
    ("lena-x2-handover", "True", "True"),
=======
    ("lena-simple-epc --simTime=1.1 --ns3::LteHelper::Scheduler=ns3::TtaFfMacScheduler", "options.valgrind", "True"),
    ("lena-simple-epc --simTime=1.1 --ns3::LteHelper::Scheduler=ns3::TdTbfqFfMacScheduler", "options.valgrind", "True"),
    ("lena-simple-epc --simTime=1.1 --ns3::LteHelper::Scheduler=ns3::TdMtFfMacScheduler", "options.valgrind", "True"),
    ("lena-simple-epc --simTime=1.1 --ns3::LteHelper::Scheduler=ns3::TdBetFfMacScheduler", "options.valgrind", "True"),
    ("lena-simple-epc --simTime=1.1 --ns3::LteHelper::Scheduler=ns3::RrFfMacScheduler", "options.valgrind", "True"),
    ("lena-simple-epc --simTime=1.1 --ns3::LteHelper::Scheduler=ns3::PssFfMacScheduler", "options.valgrind", "True"),
    ("lena-simple-epc --simTime=1.1 --ns3::LteHelper::Scheduler=ns3::PfFfMacScheduler", "options.valgrind", "True"),
    ("lena-simple-epc --simTime=1.1 --ns3::LteHelper::Scheduler=ns3::FdTbfqFfMacScheduler", "options.valgrind", "True"),
    ("lena-simple-epc --simTime=1.1 --ns3::LteHelper::Scheduler=ns3::FdMtFfMacScheduler", "options.valgrind", "True"),
    ("lena-simple-epc --simTime=1.1 --ns3::LteHelper::Scheduler=ns3::FdBetFfMacScheduler", "options.valgrind", "True"),
>>>>>>> 80ca7c14
]

# A list of Python examples to run in order to ensure that they remain
# runnable over time.  Each tuple in the list contains
#
#     (example_name, do_run).
#
# See test.py for more information.
python_examples = []<|MERGE_RESOLUTION|>--- conflicted
+++ resolved
@@ -31,9 +31,7 @@
     ("lena-rem-sector-antenna", "True", "True"),
     ("lena-simple", "True", "True"),
     ("lena-simple-epc", "True", "True"),
-<<<<<<< HEAD
     ("lena-x2-handover", "True", "True"),
-=======
     ("lena-simple-epc --simTime=1.1 --ns3::LteHelper::Scheduler=ns3::TtaFfMacScheduler", "options.valgrind", "True"),
     ("lena-simple-epc --simTime=1.1 --ns3::LteHelper::Scheduler=ns3::TdTbfqFfMacScheduler", "options.valgrind", "True"),
     ("lena-simple-epc --simTime=1.1 --ns3::LteHelper::Scheduler=ns3::TdMtFfMacScheduler", "options.valgrind", "True"),
@@ -44,7 +42,6 @@
     ("lena-simple-epc --simTime=1.1 --ns3::LteHelper::Scheduler=ns3::FdTbfqFfMacScheduler", "options.valgrind", "True"),
     ("lena-simple-epc --simTime=1.1 --ns3::LteHelper::Scheduler=ns3::FdMtFfMacScheduler", "options.valgrind", "True"),
     ("lena-simple-epc --simTime=1.1 --ns3::LteHelper::Scheduler=ns3::FdBetFfMacScheduler", "options.valgrind", "True"),
->>>>>>> 80ca7c14
 ]
 
 # A list of Python examples to run in order to ensure that they remain
