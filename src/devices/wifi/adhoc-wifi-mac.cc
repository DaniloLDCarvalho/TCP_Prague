/* -*-  Mode: C++; c-file-style: "gnu"; indent-tabs-mode:nil; -*- */
/*
 * Copyright (c) 2005 INRIA
 *
 * This program is free software; you can redistribute it and/or modify
 * it under the terms of the GNU General Public License version 2 as 
 * published by the Free Software Foundation;
 *
 * This program is distributed in the hope that it will be useful,
 * but WITHOUT ANY WARRANTY; without even the implied warranty of
 * MERCHANTABILITY or FITNESS FOR A PARTICULAR PURPOSE.  See the
 * GNU General Public License for more details.
 *
 * You should have received a copy of the GNU General Public License
 * along with this program; if not, write to the Free Software
 * Foundation, Inc., 59 Temple Place, Suite 330, Boston, MA  02111-1307  USA
 *
 * Author: Mathieu Lacage <mathieu.lacage@sophia.inria.fr>
 */

#include "adhoc-wifi-mac.h"
#include "dca-txop.h"
#include "mac-low.h"
#include "mac-rx-middle.h"
#include "wifi-phy.h"
#include "dcf-manager.h"
#include "wifi-mac-trailer.h"
#include "ns3/pointer.h"
#include "ns3/packet.h"
#include "ns3/log.h"
#include "ns3/trace-source-accessor.h"

NS_LOG_COMPONENT_DEFINE ("AdhocWifiMac");

namespace ns3 {

NS_OBJECT_ENSURE_REGISTERED (AdhocWifiMac);

#undef NS_LOG_APPEND_CONTEXT
#define NS_LOG_APPEND_CONTEXT if (m_low != 0) {std::clog << "[mac=" << m_low->GetAddress () << "] ";}

TypeId 
AdhocWifiMac::GetTypeId (void)
{
  static TypeId tid = TypeId ("ns3::AdhocWifiMac")
    .SetParent<WifiMac> ()
    .AddConstructor<AdhocWifiMac> ()
    .AddAttribute ("DcaTxop", "The DcaTxop object",
                   PointerValue (),
<<<<<<< HEAD
                   MakePointerAccessor (&AdhocWifiMac::GetDcaTxop,
                                        &AdhocWifiMac::SetDcaTxop),
                   MakePointerChecker<DcaTxop> ())
  .AddTraceSource ( "TxOkHeader",
                    "The header of successfully transmitted packet",
                    MakeTraceSourceAccessor (
                      &AdhocWifiMac::m_txOkCallback)
                  )
  .AddTraceSource ( "TxErrHeader",
                    "The header of unsuccessfully transmitted packet",
                    MakeTraceSourceAccessor (
                      &AdhocWifiMac::m_txErrCallback)
                  )
=======
                   MakePointerAccessor (&AdhocWifiMac::GetDcaTxop),
                   MakePointerChecker<DcaTxop> ()) 
>>>>>>> 6c585596
    ;
  return tid;
}

AdhocWifiMac::AdhocWifiMac ()
{
  m_rxMiddle = new MacRxMiddle ();
  m_rxMiddle->SetForwardCallback (MakeCallback (&AdhocWifiMac::ForwardUp, this));

  m_low = CreateObject<MacLow> ();
  m_low->SetRxCallback (MakeCallback (&MacRxMiddle::Receive, m_rxMiddle));
  m_low->SetBssid (GetBssid ());

  m_dcfManager = new DcfManager ();
  m_dcfManager->SetupLowListener (m_low);

  m_dca = CreateObject<DcaTxop> ();
  m_dca->SetLow (m_low);
  m_dca->SetManager (m_dcfManager);
}
AdhocWifiMac::~AdhocWifiMac ()
{}

void
AdhocWifiMac::DoDispose (void)
{
  delete m_rxMiddle;
  delete m_dcfManager;
  m_rxMiddle = 0;
  m_dcfManager = 0;
  m_low = 0;
  m_phy = 0;
  m_dca = 0;
  m_stationManager = 0;
  WifiMac::DoDispose ();
}

void 
AdhocWifiMac::SetSlot (Time slotTime)
{
  m_dcfManager->SetSlot (slotTime);
  m_low->SetSlotTime (slotTime);
}
void 
AdhocWifiMac::SetSifs (Time sifs)
{
  m_dcfManager->SetSifs (sifs);
  m_low->SetSifs (sifs);
}
void 
AdhocWifiMac::SetEifsNoDifs (Time eifsNoDifs)
{
  m_dcfManager->SetEifsNoDifs (eifsNoDifs);
}
void 
AdhocWifiMac::SetAckTimeout (Time ackTimeout)
{
  m_low->SetAckTimeout (ackTimeout);
}
void 
AdhocWifiMac::SetCtsTimeout (Time ctsTimeout)
{
  m_low->SetCtsTimeout (ctsTimeout);
}
void 
AdhocWifiMac::SetPifs (Time pifs)
{
  m_low->SetPifs (pifs);
}
Time 
AdhocWifiMac::GetSlot (void) const
{
  return m_low->GetSlotTime ();
}
Time 
AdhocWifiMac::GetSifs (void) const
{
  return m_low->GetSifs ();
}
Time 
AdhocWifiMac::GetEifsNoDifs (void) const
{
  return m_dcfManager->GetEifsNoDifs ();
}
Time 
AdhocWifiMac::GetAckTimeout (void) const
{
  return m_low->GetAckTimeout ();
}
Time 
AdhocWifiMac::GetCtsTimeout (void) const
{
  return m_low->GetCtsTimeout ();
}
Time 
AdhocWifiMac::GetPifs (void) const
{
  return m_low->GetPifs ();
}
void 
AdhocWifiMac::SetWifiPhy (Ptr<WifiPhy> phy)
{
  m_phy = phy;
  m_dcfManager->SetupPhyListener (phy);
  m_low->SetPhy (phy);
}
void 
AdhocWifiMac::SetWifiRemoteStationManager (Ptr<WifiRemoteStationManager> stationManager)
{
  m_stationManager = stationManager;
  m_dca->SetWifiRemoteStationManager (stationManager);
  m_low->SetWifiRemoteStationManager (stationManager);
}
void 
AdhocWifiMac::SetForwardUpCallback (Callback<void,Ptr<Packet>, Mac48Address, Mac48Address> upCallback)
{
  m_upCallback = upCallback;
}
void 
AdhocWifiMac::SetLinkUpCallback (Callback<void> linkUp)
{
  // an Adhoc network is always UP.
  linkUp ();
}
void 
AdhocWifiMac::SetLinkDownCallback (Callback<void> linkDown)
{}
Mac48Address 
AdhocWifiMac::GetAddress (void) const
{
  return m_low->GetAddress ();
}
Ssid 
AdhocWifiMac::GetSsid (void) const
{
  return m_ssid;
}
Mac48Address 
AdhocWifiMac::GetBssid (void) const
{
  return m_low->GetBssid ();
}
void 
AdhocWifiMac::SetAddress (Mac48Address address)
{
  m_low->SetAddress (address);
  m_low->SetBssid (address);
  // XXX the bssid should be generated by the procedure
  // described in ieee802.11 section 11.1.3
}
void 
AdhocWifiMac::SetSsid (Ssid ssid)
{
  // XXX: here, we should start a special adhoc network
  m_ssid = ssid;
}

void 
AdhocWifiMac::Enqueue (Ptr<const Packet> packet, Mac48Address to, Mac48Address from)
{
  NS_FATAL_ERROR ("Adhoc does not support a from != m_low->GetAddress ()");
}
void 
AdhocWifiMac::Enqueue (Ptr<const Packet> packet, Mac48Address to)
{
  NS_LOG_FUNCTION (packet->GetSize () << to);
  WifiMacHeader hdr;
  hdr.SetType (WIFI_MAC_DATA);
  hdr.SetAddr1 (to);
  hdr.SetAddr2 (m_low->GetAddress ());
  hdr.SetAddr3 (GetBssid ());
  hdr.SetDsNotFrom ();
  hdr.SetDsNotTo ();

  WifiRemoteStation *destination = m_stationManager->Lookup (to);
  if (destination->IsBrandNew ())
    {
      // in adhoc mode, we assume that every destination
      // supports all the rates we support.
      for (uint32_t i = 0; i < m_phy->GetNModes (); i++)
        {
          destination->AddSupportedMode (m_phy->GetMode (i));
        }
      destination->RecordDisassociated ();
    }

  m_dca->Queue (packet, hdr);
}
bool 
AdhocWifiMac::SupportsSendFrom (void) const
{
  return false;
}

void 
AdhocWifiMac::ForwardUp (Ptr<Packet> packet, const WifiMacHeader *hdr)
{
  NS_LOG_DEBUG ("received size="<<packet->GetSize ()<<", from="<<hdr->GetAddr2 ());
  m_upCallback (packet, hdr->GetAddr2 (), hdr->GetAddr1 ());
}
Ptr<DcaTxop>
AdhocWifiMac::GetDcaTxop(void) const
{
  return m_dca;
}

void 
AdhocWifiMac::FinishConfigureStandard (enum WifiPhyStandard standard)
{
<<<<<<< HEAD
  m_dca = dcaTxop;
  m_dca->SetLow (m_low);
  m_dca->SetManager (m_dcfManager);
  m_dca->SetTxFailedCallback (MakeCallback (&AdhocWifiMac::TxFailed, this));
}
void
AdhocWifiMac::TxOk (const WifiMacHeader &hdr)
{
  m_txOkCallback (hdr);
}
void
AdhocWifiMac::TxFailed (const WifiMacHeader &hdr)
{
  m_txErrCallback (hdr);
=======
  switch (standard)
    {
    case WIFI_PHY_STANDARD_holland:
      // fall through
    case WIFI_PHY_STANDARD_80211_10Mhz: 
      // fall through
    case WIFI_PHY_STANDARD_80211_5Mhz:
      // fall through
    case WIFI_PHY_STANDARD_80211a:
      ConfigureDcf (m_dca, 15, 1023, AC_BE_NQOS);
      break;
    case WIFI_PHY_STANDARD_80211b:
      ConfigureDcf (m_dca, 31, 1023, AC_BE_NQOS);
      break;
    default:
      NS_ASSERT (false);
      break;
    }
>>>>>>> 6c585596
}
} // namespace ns3<|MERGE_RESOLUTION|>--- conflicted
+++ resolved
@@ -47,10 +47,8 @@
     .AddConstructor<AdhocWifiMac> ()
     .AddAttribute ("DcaTxop", "The DcaTxop object",
                    PointerValue (),
-<<<<<<< HEAD
-                   MakePointerAccessor (&AdhocWifiMac::GetDcaTxop,
-                                        &AdhocWifiMac::SetDcaTxop),
-                   MakePointerChecker<DcaTxop> ())
+                   MakePointerAccessor (&AdhocWifiMac::GetDcaTxop),
+                   MakePointerChecker<DcaTxop> ()) 
   .AddTraceSource ( "TxOkHeader",
                     "The header of successfully transmitted packet",
                     MakeTraceSourceAccessor (
@@ -61,10 +59,6 @@
                     MakeTraceSourceAccessor (
                       &AdhocWifiMac::m_txErrCallback)
                   )
-=======
-                   MakePointerAccessor (&AdhocWifiMac::GetDcaTxop),
-                   MakePointerChecker<DcaTxop> ()) 
->>>>>>> 6c585596
     ;
   return tid;
 }
@@ -84,6 +78,7 @@
   m_dca = CreateObject<DcaTxop> ();
   m_dca->SetLow (m_low);
   m_dca->SetManager (m_dcfManager);
+  m_dca->SetTxFailedCallback (MakeCallback (&AdhocWifiMac::TxFailed, this));
 }
 AdhocWifiMac::~AdhocWifiMac ()
 {}
@@ -274,22 +269,6 @@
 void 
 AdhocWifiMac::FinishConfigureStandard (enum WifiPhyStandard standard)
 {
-<<<<<<< HEAD
-  m_dca = dcaTxop;
-  m_dca->SetLow (m_low);
-  m_dca->SetManager (m_dcfManager);
-  m_dca->SetTxFailedCallback (MakeCallback (&AdhocWifiMac::TxFailed, this));
-}
-void
-AdhocWifiMac::TxOk (const WifiMacHeader &hdr)
-{
-  m_txOkCallback (hdr);
-}
-void
-AdhocWifiMac::TxFailed (const WifiMacHeader &hdr)
-{
-  m_txErrCallback (hdr);
-=======
   switch (standard)
     {
     case WIFI_PHY_STANDARD_holland:
@@ -308,6 +287,15 @@
       NS_ASSERT (false);
       break;
     }
->>>>>>> 6c585596
+}
+void
+AdhocWifiMac::TxOk (const WifiMacHeader &hdr)
+{
+  m_txOkCallback (hdr);
+}
+void
+AdhocWifiMac::TxFailed (const WifiMacHeader &hdr)
+{
+  m_txErrCallback (hdr);
 }
 } // namespace ns3